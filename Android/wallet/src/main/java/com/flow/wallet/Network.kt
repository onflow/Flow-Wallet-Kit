--- conflicted
+++ resolved
@@ -2,13 +2,9 @@
 
 import android.util.Log
 import com.flow.wallet.errors.WalletError
-import com.flow.wallet.models.SerializableHashingAlgorithm
-import com.flow.wallet.models.SerializableSigningAlgorithm
 import io.ktor.client.HttpClient
 import io.ktor.client.engine.cio.CIO
 import io.ktor.client.plugins.contentnegotiation.ContentNegotiation
-import io.ktor.client.plugins.logging.LogLevel
-import io.ktor.client.plugins.logging.Logging
 import io.ktor.client.request.get
 import io.ktor.client.request.headers
 import io.ktor.client.statement.bodyAsText
@@ -17,8 +13,6 @@
 import kotlinx.serialization.SerialName
 import kotlinx.serialization.Serializable
 import kotlinx.serialization.json.Json
-<<<<<<< HEAD
-=======
 import kotlinx.serialization.KSerializer
 import kotlinx.serialization.descriptors.PrimitiveKind
 import kotlinx.serialization.descriptors.PrimitiveSerialDescriptor
@@ -32,10 +26,11 @@
 import kotlinx.serialization.json.jsonPrimitive
 import kotlinx.serialization.json.intOrNull
 import kotlinx.serialization.json.booleanOrNull
->>>>>>> 5e8ccc8a
 import org.onflow.flow.ChainId
 import org.onflow.flow.models.AccountExpandable
 import org.onflow.flow.models.AccountPublicKey
+import org.onflow.flow.models.HashingAlgorithm
+import org.onflow.flow.models.SigningAlgorithm
 import java.net.URL
 import org.onflow.flow.models.Account as FlowAccount
 
@@ -55,23 +50,9 @@
     }
 
     private var _ktorClient: HttpClient? = null
-<<<<<<< HEAD
-    private val ktorClient: HttpClient
-        get() = _ktorClient ?: HttpClient(CIO) {
-            install(ContentNegotiation) {
-                json(Json {
-                    ignoreUnknownKeys = true
-                    isLenient = true
-                })
-            }
-            install(Logging) {
-                level = LogLevel.ALL
-            }
-=======
     private val ktorClient: HttpClient by lazy {
         HttpClient(CIO) {
             install(ContentNegotiation) { json(json) }
->>>>>>> 5e8ccc8a
         }
     }
 
@@ -155,17 +136,11 @@
             @SerialName("hashAlgo")
             val hashAlgo: Int,
             @SerialName("signing")
-<<<<<<< HEAD
-            val signing: SerializableSigningAlgorithm,
-            @SerialName("hashing")
-            val hashing: SerializableHashingAlgorithm,
-=======
             @Serializable(with = SigningAlgorithmSerializer::class)
             val signing: SigningAlgorithm,
             @SerialName("hashing")
             @Serializable(with = HashingAlgorithmSerializer::class)
             val hashing: HashingAlgorithm,
->>>>>>> 5e8ccc8a
             @SerialName("isRevoked")
             val isRevoked: Boolean
         )
@@ -187,8 +162,8 @@
                             AccountPublicKey(
                                 index = account.keyId.toString(),
                                 publicKey = publicKey,
-                                signingAlgorithm = account.signing.toFlowSigningAlgorithm(),
-                                hashingAlgorithm = account.hashing.toFlowHashingAlgorithm(),
+                                signingAlgorithm = account.signing,
+                                hashingAlgorithm = account.hashing,
                                 weight = account.weight.toString(),
                                 revoked = account.isRevoked,
                                 sequenceNumber = "0"
@@ -204,8 +179,8 @@
                                     AccountPublicKey(
                                         index = account.keyId.toString(),
                                         publicKey = publicKey,
-                                        signingAlgorithm = account.signing.toFlowSigningAlgorithm(),
-                                        hashingAlgorithm = account.hashing.toFlowHashingAlgorithm(),
+                                        signingAlgorithm = account.signing,
+                                        hashingAlgorithm = account.hashing,
                                         weight = account.weight.toString(),
                                         revoked = account.isRevoked,
                                         sequenceNumber = "0"
@@ -231,41 +206,13 @@
      * @throws WalletError if the request fails
      */
     suspend fun findAccount(publicKey: String, chainId: ChainId): KeyIndexerResponse {
-<<<<<<< HEAD
-        val url = chainId.keyIndexerUrl(publicKey) ?: throw WalletError.IncorrectKeyIndexerURL
-
-        Log.println(Log.WARN, "KEY_INDEXER", "Making request to URL: $url")
-
-        try {
-            val response = ktorClient.get(url) {
-                headers {
-                    append("Accept", "application/json")
-                }
-=======
         val url = chainId.keyIndexerUrl(publicKey)
         val response = ktorClient.get(url) {
             headers {
                 append("Accept", "application/json")
->>>>>>> 5e8ccc8a
-            }
-
-<<<<<<< HEAD
-            Log.println(Log.WARN, "KEY_INDEXER", "Response status: ${response.status}")
-            Log.println(Log.WARN, "KEY_INDEXER", "Response body: ${response.body<String>()}")
-
-            if (!response.status.isSuccess()) {
-                throw WalletError.KeyIndexerRequestFailed
-            }
-
-            return response.body()
-        } catch (e: Exception) {
-            Log.e("KEY_INDEXER", "Error during request", e)
-            when (e) {
-                is WalletError -> throw e
-                else -> throw WalletError(19, "Network error: ${e.javaClass.simpleName} - ${e.message}")
-            }
-        }
-=======
+            }
+        }
+
         if (!response.status.isSuccess()) {
             throw WalletError.KeyIndexerRequestFailed
         }
@@ -351,7 +298,6 @@
 
         Log.d(TAG, "Manual parsing complete, found ${accounts.size} accounts")
         return KeyIndexerResponse(publicKey, accounts)
->>>>>>> 5e8ccc8a
     }
 
     /**
@@ -377,26 +323,12 @@
         return model.accountResponse
     }
 
-<<<<<<< HEAD
-    fun ChainId.keyIndexerUrl(publicKey: String): URL? {
-=======
     private fun ChainId.keyIndexerUrl(publicKey: String): URL {
->>>>>>> 5e8ccc8a
         val baseUrl = when (this) {
             ChainId.Mainnet -> "https://production.key-indexer.flow.com"
             ChainId.Testnet -> "https://staging.key-indexer.flow.com"
-            else -> return null
-        }
-        return try {
-            // Remove 0x prefix if present and encode the public key
-            val cleanKey = publicKey.removePrefix("0x")
-            URL("$baseUrl/key/$cleanKey")
-        } catch (e: Exception) {
-            null
-        }
-<<<<<<< HEAD
-=======
+            else -> {throw Exception("Chain not supported")}
+        }
         return URL("$baseUrl/key/$publicKey")
->>>>>>> 5e8ccc8a
     }
 } 